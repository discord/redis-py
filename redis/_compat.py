--- conflicted
+++ resolved
@@ -2,14 +2,6 @@
 import errno
 import sys
 
-<<<<<<< HEAD
-=======
-try:
-    InterruptedError = InterruptedError
-except NameError:
-    InterruptedError = OSError
-
->>>>>>> a32a01cf
 # For Python older than 3.5, retry EINTR.
 if sys.version_info[0] < 3 or (sys.version_info[0] == 3 and
                                sys.version_info[1] < 5):
